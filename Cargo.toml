--- conflicted
+++ resolved
@@ -34,12 +34,8 @@
 hmac = { version = "0.12.1", optional = true }
 json-patch = { version = "0.2.6", optional = true }
 md-5 = { version = "0.10.1", optional = true }
-<<<<<<< HEAD
 rand = { version = "0.8.5", optional = true }
-semver = { version = "1.0.12", optional = true }
-=======
 semver = { version = "1.0.13", optional = true }
->>>>>>> b6e7c508
 sha1 = { version = "0.10.1", optional = true }
 sha2 = { version = "0.10.2", optional = true }
 sprintf = { version = "0.1.2", optional = true }
