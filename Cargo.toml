[package]
name = "opa-wasm"
version = "0.1.0"
rust-version = "1.66"
authors = ["Quentin Gliech <quenting@element.io>"]
edition = "2021"
license = "Apache-2.0"
default-run = "opa-eval"

[dependencies]
anyhow = "1"
serde = { version = "1", features = ["derive"] }
serde_json = "1.0.18" # This is the earliest version which supports 128-bit integers
thiserror = "1"
tokio = { version = "1.5", features = ["sync", "macros"] }
tracing = "0.1.27"
wasmtime = { version = "12", default-features = false, features = ["async"] }

# Loader
tokio-tar = { version = "0.3", optional = true }
async-compression = { version = "0.4", optional = true, features = ["tokio", "gzip"] }
futures-util = { version = "0.3", optional = true }

# CLI
camino = { version = "1", optional = true }
clap = { version = "4", features = ["derive"], optional = true }
tracing-forest = { version = "0.1.4", optional = true }
tracing-subscriber = { version = "0.3", features = ["env-filter"], optional = true }

# Builtins
base64 = { version = "0.21", optional = true }
digest = { version = "0.10", optional = true }
hex = { version = "0.4", optional = true }
hmac = { version = "0.12", optional = true }
json-patch = { version = ">=0.2.3, <1.1.0", optional = true, default-features = false }
md-5 = { version = "0.10", optional = true }
rand = { version = "0.8", optional = true }
semver = { version = "1", optional = true }
sha1 = { version = "0.10", optional = true }
sha2 = { version = "0.10", optional = true }
sprintf = { version = "0.1", optional = true }
parse-size = { version = "1", features = ["std"], optional = true }
serde_yaml = { version = "0.9.1", optional = true }
<<<<<<< HEAD
=======
globset = { version = "0.4.9", optional = true }
regex = { version = "1.7.0", optional = true }
route-pattern = { version = "0.1.0", optional = true }
regex-intersect = { version = "1.2.0", optional = true }
>>>>>>> 6fcd0d82
form_urlencoded = { version = "1", optional = true }
urlencoding = { version = "2", optional = true }
chrono = { version = "0.4", optional = true, default-features = false, features = ["std", "clock"] }
chrono-tz = { version = ">=0.6, <0.9.0", optional = true }
chronoutil = { version = "0.2", optional = true }
duration-str = { version = "0.5", optional = true, default-features = false }

[dev-dependencies.tokio]
version = "1.5"
features = ["macros", "fs", "rt", "rt-multi-thread"]

[dev-dependencies]
wasmtime = { version = "12", default-features = false, features = ["cranelift"] }
insta = { version = "1", features = ["yaml"] }

[build-dependencies]
# psm's (used by wasmtime) build-script uses a feature introduced in cc 1.0.2
cc = "1.0.2"

[features]
default = ["all-builtins"]

loader = [
  "dep:tokio-tar",
  "dep:async-compression",
  "dep:futures-util",
  "tokio/fs",
  "tokio/io-util",
]

cli = [
  "loader",
  "dep:camino",
  "dep:clap",
  "dep:tracing-forest",
  "dep:tracing-subscriber",
  "tokio/fs",
  "tokio/rt-multi-thread",
  "wasmtime/cranelift",
]

rng = ["dep:rand"]
time = ["dep:chrono"]

base64url-builtins = ["dep:base64", "dep:hex"]
crypto-digest-builtins = ["dep:digest", "dep:hex"]
crypto-hmac-builtins = ["dep:hmac", "dep:hex"]
crypto-md5-builtins = ["dep:md-5"]
crypto-sha1-builtins = ["dep:sha1"]
crypto-sha2-builtins = ["dep:sha2"]
hex-builtins = ["dep:hex"]
semver-builtins = ["dep:semver"]
sprintf-builtins = ["dep:sprintf"]
json-builtins = ["dep:json-patch"]
units-builtins = ["dep:parse-size"]
rand-builtins = ["rng"]
yaml-builtins = ["dep:serde_yaml"]
<<<<<<< HEAD
urlquery-builtins = ["dep:form_urlencoded", "dep:urlencoding"]
time-builtins = ["time", "dep:chrono-tz", "dep:duration-str", "dep:chronoutil"]
=======
glob-builtins = ["dep:globset"]
regex-builtins = ["dep:regex", "dep:route-pattern", "dep:regex-intersect"]
urlquery-builtins = ["dep:form_urlencoded", "dep:urlencoding"]
time-builtins = ["time", "dep:chrono-tz", "dep:duration-str", "dep:chronoutil"]
object-builtins = []
>>>>>>> 6fcd0d82

all-crypto-builtins = [
  "crypto-digest-builtins",
  "crypto-hmac-builtins",
  "crypto-md5-builtins",
  "crypto-sha1-builtins",
  "crypto-sha2-builtins",
]

all-builtins = [
  "all-crypto-builtins",
  "base64url-builtins",
  "hex-builtins",
  "json-builtins",
  "rand-builtins",
  "semver-builtins",
  "sprintf-builtins",
  "units-builtins",
  "yaml-builtins",
<<<<<<< HEAD
  "urlquery-builtins",
  "time-builtins",
=======
  "glob-builtins",
  "regex-builtins",
  "urlquery-builtins",
  "time-builtins",
  "object-builtins",
>>>>>>> 6fcd0d82
]

[[test]]
name = "smoke_test"
required-features = ["loader"]

[[bin]]
name = "opa-eval"
required-features = ["cli"]

[[bin]]
name = "simple"<|MERGE_RESOLUTION|>--- conflicted
+++ resolved
@@ -41,13 +41,10 @@
 sprintf = { version = "0.1", optional = true }
 parse-size = { version = "1", features = ["std"], optional = true }
 serde_yaml = { version = "0.9.1", optional = true }
-<<<<<<< HEAD
-=======
 globset = { version = "0.4.9", optional = true }
 regex = { version = "1.7.0", optional = true }
 route-pattern = { version = "0.1.0", optional = true }
 regex-intersect = { version = "1.2.0", optional = true }
->>>>>>> 6fcd0d82
 form_urlencoded = { version = "1", optional = true }
 urlencoding = { version = "2", optional = true }
 chrono = { version = "0.4", optional = true, default-features = false, features = ["std", "clock"] }
@@ -105,16 +102,11 @@
 units-builtins = ["dep:parse-size"]
 rand-builtins = ["rng"]
 yaml-builtins = ["dep:serde_yaml"]
-<<<<<<< HEAD
-urlquery-builtins = ["dep:form_urlencoded", "dep:urlencoding"]
-time-builtins = ["time", "dep:chrono-tz", "dep:duration-str", "dep:chronoutil"]
-=======
 glob-builtins = ["dep:globset"]
 regex-builtins = ["dep:regex", "dep:route-pattern", "dep:regex-intersect"]
 urlquery-builtins = ["dep:form_urlencoded", "dep:urlencoding"]
 time-builtins = ["time", "dep:chrono-tz", "dep:duration-str", "dep:chronoutil"]
 object-builtins = []
->>>>>>> 6fcd0d82
 
 all-crypto-builtins = [
   "crypto-digest-builtins",
@@ -134,16 +126,11 @@
   "sprintf-builtins",
   "units-builtins",
   "yaml-builtins",
-<<<<<<< HEAD
-  "urlquery-builtins",
-  "time-builtins",
-=======
   "glob-builtins",
   "regex-builtins",
   "urlquery-builtins",
   "time-builtins",
   "object-builtins",
->>>>>>> 6fcd0d82
 ]
 
 [[test]]
